--- conflicted
+++ resolved
@@ -6,19 +6,6 @@
 version: 0.1.0
 readme: README.md
 authors:
-<<<<<<< HEAD
-  - Hen Yaish (github.com/Yaish25491)
-  - Shahar Golshani (github.com/shahargolshani)
-  - Mike Morency (github.com/mikemorency)
-description:  Ansible Collection for interacting with Microsoft System Center Operations Manager
-license_file: LICENSE
-tags:
-  - eda
-  - scom
-  - monitoring
-  - microsoft
-repository: https://github.com/ansible-collections/microsoft.scom
-=======
   - Hen Yaish (github.com/yaish25491)
   - Shahar Golshani (github.com/shahargolshani)
   - Mike Morency (github.com/mikemorency)
@@ -33,7 +20,6 @@
   - infrastructure
 repository: https://github.com/ansible-collections/microsoft.scom
 documentation: https://github.com/ansible-collections/microsoft.scom/tree/main/docs
->>>>>>> 622ef394
 homepage: https://github.com/ansible-collections/microsoft.scom
 issues: https://github.com/ansible-collections/microsoft.scom/issues
 build_ignore:
